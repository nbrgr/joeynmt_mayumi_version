--- conflicted
+++ resolved
@@ -457,12 +457,8 @@
         return (hidden, hidden) if isinstance(self.rnn, nn.LSTM) else hidden
 
     def __repr__(self):
-<<<<<<< HEAD
         return "%s(rnn=%r, attention=%r)" % (self.__class__.__name__,
                                              self.rnn, self.attention)
-=======
-        return f"RecurrentDecoder(rnn={self.rnn}, attention={self.attention})"
->>>>>>> 4666827e
 
 
 class TransformerDecoder(Decoder):
@@ -570,12 +566,7 @@
         return output, x, None, None, ctc_output
 
     def __repr__(self):
-<<<<<<< HEAD
         return "%s(num_layers=%r, num_heads=%r, ctc_layer=%r)" % (
             self.__class__.__name__, len(self.layers),
             self.layers[0].trg_trg_att.num_heads,
-            isinstance(self.ctc_output_layer, nn.Module))
-=======
-        return f"{self.__class__.__name__}(num_layers={len(self.layers)}," \
-                f" num_heads={self.layers[0].trg_trg_att.num_heads})"
->>>>>>> 4666827e
+            isinstance(self.ctc_output_layer, nn.Module))