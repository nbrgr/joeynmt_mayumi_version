--- conflicted
+++ resolved
@@ -170,18 +170,9 @@
                     src, " ".join(train_data.get_item(
                 idx=0, side="trg", sample=False, filter_by_length=False)))
 
-<<<<<<< HEAD
     if src_vocab is not None:
         logger.info("First 10 Src tokens: %s", src_vocab.log_vocab(10))
     logger.info("First 10 Trg tokens: %s", trg_vocab.log_vocab(10))
-=======
-    logger.info(
-        "First 10 words (src): %s",
-        " ".join(f"({i}) {t}" for i, t in enumerate(src_vocab.itos[:10])))
-    logger.info(
-        "First 10 words (trg): %s",
-        " ".join(f"({i}) {t}" for i, t in enumerate(trg_vocab.itos[:10])))
->>>>>>> 4666827e
 
     if src_vocab is not None:
         logger.info("Number of unique Src tokens (vocab_size): %d", len(src_vocab))
@@ -286,18 +277,10 @@
                 tb_writer.add_figure(f"attention/{i}.",
                                      fig,
                                      global_step=steps)
-<<<<<<< HEAD
         except Exception:   # pylint: disable=broad-except
             print("Couldn't plot example {}: src len {}, trg len {}, "
                   "attention scores shape {}".format(i, len(src), len(trg),
                                                      attention_scores.shape))
-=======
-        # pylint: disable=bare-except
-        except:
-            print(f"Couldn't plot example {i}: src len {len(src)}, "\
-                    f"trg len {len(trg)}, attention scores shape "\
-                    f"{attention_scores.shape}")
->>>>>>> 4666827e
             continue
 
 
@@ -310,11 +293,7 @@
     :param ckpt_dir:
     :return: latest checkpoint file
     """
-<<<<<<< HEAD
     list_of_files = ckpt_dir.glob("*.ckpt")
-=======
-    list_of_files = glob.glob(f"{ckpt_dir}/*.ckpt")
->>>>>>> 4666827e
     latest_checkpoint = None
     if list_of_files:
         latest_checkpoint = max(list_of_files, key=lambda f: f.stat().st_ctime)
@@ -334,15 +313,10 @@
     :param device: cuda device name or cpu
     :return: checkpoint (dict)
     """
-<<<<<<< HEAD
     logger = logging.getLogger(__name__)
     assert path.is_file(), "Checkpoint %s not found" % path
     checkpoint = torch.load(path.as_posix(), map_location=device)
     logger.info("Load model from %s.", path.resolve())
-=======
-    assert os.path.isfile(path), f"Checkpoint {path} not found"
-    checkpoint = torch.load(path, map_location='cuda' if use_cuda else 'cpu')
->>>>>>> 4666827e
     return checkpoint
 
 
