--- conflicted
+++ resolved
@@ -273,7 +273,7 @@
     decoding_description = "Greedy decoding" if beam_size < 2 else \
         f"Beam search decoding with beam size = {beam_size} " \
         f"and alpha = {beam_alpha}"
-<<<<<<< HEAD
+
     tokenizer_info = sacrebleu['tokenize'] \
         if "bleu" in eval_metrics or "wer" in eval_metrics else ""
 
@@ -281,10 +281,6 @@
     # to batch.nseqs * beam_size, and it could cause an out-of-memory error.
     if batch_size > beam_size:
         batch_size //= beam_size
-=======
-    tokenizer_info = f"[{sacrebleu['tokenize']}]" \
-        if eval_metric == "bleu" else ""
->>>>>>> 4666827e
 
     return batch_size, batch_type, device, n_gpu, eval_metrics, \
            max_output_length, beam_size, beam_alpha, sacrebleu, \
@@ -400,13 +396,8 @@
 
         if save_attention:
             if attention_scores:
-<<<<<<< HEAD
                 attention_name = f"{data_set_name}.{ckpt.stem}.att"
                 attention_path = (model_dir / attention_name).as_posix()
-=======
-                attention_name = f"{data_set_name}.{step}.att"
-                attention_path = os.path.join(model_dir, attention_name)
->>>>>>> 4666827e
                 logger.info("Saving attention plots. This might take a while..")
                 store_attention_plots(attentions=attention_scores,
                                       targets=hypotheses_raw,
@@ -421,18 +412,9 @@
                                "Set beam_size to 1 for greedy decoding.")
 
         if output_path is not None:
-<<<<<<< HEAD
             output_path_set = Path(f"{output_path}.{data_set_name}")
             write_list_to_file(output_path_set, hypotheses)
             logger.info("Translations saved to: %s.", output_path_set)
-=======
-            output_path_set = f"{output_path}.{data_set_name}"
-            with open(output_path_set, mode="w", encoding="utf-8") as out_file:
-                for hyp in hypotheses:
-                    out_file.write(hyp + "\n")
-            logger.info("Translations saved to: %s", output_path_set)
->>>>>>> 4666827e
-
 
 def translate(cfg_file: str,
               ckpt: str = None,
@@ -452,29 +434,7 @@
     :param n_best: amount of candidates to display
     """
 
-<<<<<<< HEAD
     def _translate_data(test_data, batch_size=1, batch_type="sentence"):
-=======
-    def _load_line_as_data(line):
-        """ Create a dataset from one line via a temporary file. """
-        # write src input to temporary file
-        tmp_name = "tmp"
-        tmp_suffix = ".src"
-        tmp_filename = tmp_name+tmp_suffix
-        with open(tmp_filename, "w", encoding="utf-8") as tmp_file:
-            tmp_file.write(f"{line}\n")
-
-        test_data = MonoDataset(path=tmp_name, ext=tmp_suffix,
-                                field=src_field)
-
-        # remove temporary file
-        if os.path.exists(tmp_filename):
-            os.remove(tmp_filename)
-
-        return test_data
-
-    def _translate_data(test_data):
->>>>>>> 4666827e
         """ Translates given dataset, using parameters from outer scope. """
         _, _, _, hypotheses, _, _ = validate_on_data(
             model=model, data=test_data, batch_size=batch_size,
@@ -558,31 +518,20 @@
 
             if n_best > 1:
                 for n in range(n_best):
-<<<<<<< HEAD
                     file_basename = output_path_set.stem
                     file_extension = output_path_set.suffix
                     file_name = (output_path_set.parent
                                  / f"{file_basename}-{n}.{file_extension}")
                     write_list_to_file(
                         file_name,
-=======
-                    file_name, file_extension = os.path.splitext(output_path)
-                    write_to_file(
-                        f"{file_name}-{n}" \
-                        f"{file_extension if file_extension else ''}",
->>>>>>> 4666827e
                         [all_hypotheses[i]
                          for i in range(n, len(all_hypotheses), n_best)]
                     )
             else:
-<<<<<<< HEAD
                 write_list_to_file(output_path_set, all_hypotheses)
 
             logger.info("Translations saved to: %s.", output_path_set)
 
-=======
-                write_to_file(f"{output_path}", all_hypotheses)
->>>>>>> 4666827e
         else:
             # print to stdout
             for hyp in all_hypotheses:
